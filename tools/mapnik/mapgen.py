# This file is part of Osgende
# Copyright (C) 2011 Sarah Hoffmann
#
# This is free software; you can redistribute it and/or
# modify it under the terms of the GNU General Public License
# as published by the Free Software Foundation; either version 2
# of the License, or any later version.
#
# This program is distributed in the hope that it will be useful,
# but WITHOUT ANY WARRANTY; without even the implied warranty of
# MERCHANTABILITY or FITNESS FOR A PARTICULAR PURPOSE.  See the
# GNU General Public License for more details.
#
# You should have received a copy of the GNU General Public License
# along with this program; if not, write to the Free Software
# Foundation, Inc., 59 Temple Place - Suite 330, Boston, MA  02111-1307, USA.
"""
Map generation using Mapnik.

The program supports different storage options for the tiles.

filesystem: stores the tiles directly in the file system. Output location
            should be the base directory for the tiles. They are then stored
            at z/x/y.png.

sqlite3:    stores the tiles into a SQlite3 database. Output location must be
            the file holding the database. The writer expects the table to
            have the following columns: zoom, tilex, tily and pixbuf. It will
            create a suitable table if none exists under the given name.

postgresql: store the tile into a PostgreSQL database. Output location should
            be the name of the database to use. The writer expects the table to
            have the following columns: zoom, tilex, tily and pixbuf. It will
            create a suitable table if none exists under the given name.
"""
# Code was inspired by the tile generation scrips of openstreetmap.org.
# See: http://trac.openstreetmap.org/browser/applications/rendering/mapnik/generate_tiles.py

from copy import copy
from optparse import OptionParser, Option, OptionValueError

import os
import sqlite3
from math import pi,cos,sin,log,exp,atan
from datetime import datetime
from Queue import Queue, Full
import threading

import psycopg2
import mapnik2 as mapnik

class TileWriterFilesystem:
    """
       If 'tilenumber_rewrite' is True, then for tiles of zoomlevel 10 and
       above an additional intermediate directory in order to avoid having
       too many files per directory. The first three digits make up the
       first level, the remaining digits the second level. For tile numbers
       below 1000, the second part is 'o'.

       With this schema tiles can still be served statically with Apache if
       the following rewrite rules are used:

       ..

         RewriteRule ^(.*)/([0-9]{2})/([0-9]?[0-9]?[0-9]?)([0-9]*)/([0-9]?[0-9]?[0-9]?)([0-9]*).png$ /$1/$2/$3/$4/$5/$6.png
         RewriteRule (.*[0-9])//([0-9].*)     $1/o/$2
         RewriteRule (.*)/.png                $1/o.png

       Note: this tile numbering schema will work up to about level 20,
             afterwards another split should be done, which is not yet
             implemented.
    """

    def __init__(self, basedir, tilenumber_rewrite=False):
        self.tiledir = basedir
        self.tilenumber_rewrite = tilenumber_rewrite


    def _get_tile_uri(self, zoom, x, y):
        """Compute the tile URI and create directories as required.
        """
        if self.tilenumber_rewrite and zoom >= 10:
            # split mode
            if x < 1000:
                tdir = os.path.join(self.tiledir, "%d" % zoom, "%d" % x, 'o')
            else:
                xdir = '%d' % x
                tdir = os.path.join(self.tiledir, "%d" % zoom,
                                    xdir[:3], xdir[3:])
            if y < 1000:
                tilefile = 'o.png'
                tdir = os.path.join(tdir, '%d' % y)
            else:
                ydir = '%d.png' % y
                tilefile = ydir[3:]
                tdir = os.path.join(tdir, ydir[:3])

        else:
            # write tile numbers as is
            tdir = os.path.join(self.tiledir, "%d" % zoom, "%d" % x)
            tilefile = '%d.png'% y

        if not os.path.isdir(tdir):
            os.makedirs(tdir)

        return os.path.join(tdir, tilefile)

    def setup(self):
        pass

    def finish(self):
        pass

    def remove_tile(self, zoom, x, y):
        try:
            os.remove(self._get_tile_uri(zoom, x, y))
        except:
            pass # don't care if that doesn't work

    def save_tile(self, image, zoom, x, y):
        image.save(self._get_tile_uri(zoom, x, y), 'png256')


class TileWriterSqlite3:

    def __init__(self, sqlitedb, tablename):
        self.sqlitedb = sqlitedb
        self.deletequery = "DELETE FROM %s WHERE zoom=? AND tilex=? AND tiley=?" % tablename
        self.insertquery = "INSERT OR REPLACE INTO %s VALUES(?, ?, ?, ?)" % tablename

        # try to create the table
        db = sqlite3.connect(sqlitedb)
        try:
            db.execute("CREATE TABLE %s (zoom int, tilex int, tiley int, pixbuf blob, CONSTRAINT pk PRIMARY KEY (zoom, tilex, tiley))" % tablename)
        except sqlite3.OperationalError:
            # assume that the table already exists
            pass

    def setup(self):
        self.db = sqlite3.connect(self.sqlitedb)

    def finish(self):
        self.db.commit()

    def remove_tile(self, zoom, x, y):
        self.db.execute(self.deletequery, (zoom, x, y))

    def save_tile(self, image, zoom, x, y):
        self.db.execute(self.insertquery, (zoom, x, y, sqlite3.Binary(image.tostring('png256'))))
<<<<<<< HEAD
=======


class TileWriterPSQL:

    def __init__(self, dba, tablename):
        self.db = psycopg2.connect(dba)
        # set into autocommit mode so that tiles still can be
        # read while the db is updated
        self.db.set_isolation_level(0)

        # prepare out queries
        cur = self.db.cursor()
        # try to create the table
        try:
            cur.execute("CREATE TABLE %s (zoom int, tilex int, tiley int, pixbuf bytea, CONSTRAINT %s_pk PRIMARY KEY (zoom, tilex, tiley))" % (tablename, tablename))
        except psycopg2.ProgrammingError:
            # assume that the table already exists
            pass
        cur.execute("""PREPARE delete_tile(int, int, int) AS 
                DELETE FROM %s WHERE zoom=$1 AND tilex=$2 AND tiley=$3"""
                % tablename)
        cur.execute("""PREPARE update_tile(int, int, int, bytea) AS
                UPDATE %s SET pixbuf=$4 WHERE zoom=$1 AND tilex=$2 AND tiley=$3"""
                % tablename)
        cur.execute("""PREPARE insert_tile(int, int, int, bytea) AS
                INSERT INTO %s (zoom, tilex, tiley, pixbuf)
                VALUES($1,$2,$3,$4)"""
                % tablename)


    def setup(self):
        self.cursor = self.db.cursor()

    def finish(self):
        pass

    def remove_tile(self, zoom, x, y):
        self.cursor.execute("EXECUTE delete_tile(%s, %s, %s)", (zoom, x, y))

    def save_tile(self, image, zoom, x, y):
        binary = psycopg2.Binary(image.tostring('png256'))
        self.cursor.execute("EXECUTE update_tile(%s, %s, %s, %s)", 
                (zoom, x, y, binary))
        if self.cursor.rowcount < 1:
            self.cursor.execute("EXECUTE insert_tile(%s, %s, %s, %s)", 
                (zoom, x, y, binary))

>>>>>>> 8f6aa88c




DEG_TO_RAD = pi/180
RAD_TO_DEG = 180/pi

class GoogleProjection:
    def __init__(self,levels=18):
        self.Bc = []
        self.Cc = []
        self.zc = []
        self.Ac = []
        c = 256
        for d in range(0,levels):
            e = c/2;
            self.Bc.append(c/360.0)
            self.Cc.append(c/(2 * pi))
            self.zc.append((e,e))
            self.Ac.append(c)
            c *= 2

    def minmax (self, a,b,c):
        a = max(a,b)
        a = min(a,c)
        return a

    def fromLLtoPixel(self,ll,zoom):
         d = self.zc[zoom]
         e = round(d[0] + ll[0] * self.Bc[zoom])
         f = self.minmax(sin(DEG_TO_RAD * ll[1]),-0.9999,0.9999)
         g = round(d[1] + 0.5*log((1+f)/(1-f))*-self.Cc[zoom])
         return (e,g)

    def fromPixelToLL(self,px,zoom):
         e = self.zc[zoom]
         f = (px[0] - e[0])/self.Bc[zoom]
         g = (px[1] - e[1])/-self.Cc[zoom]
         h = RAD_TO_DEG * ( 2 * atan(exp(g)) - 0.5 * pi)
         return (f,h)


class MapnikOverlayGenerator:
    """Generates tiles in Google format in a top-down way.

       It will start at the lowest zoomlevel, render a tile, then its
       subtiles and so on until the highest zoomlevel. Then it proceeds
       to the next tile. The rendering process can be influences with
       two query strings. 'changequery' should capture all data that has
       been changed, 'dataquery' should return all renderable data.

       'changequery' determines if a tile is rendered at all. If no data
       is returned by this query, the tile is skipped and so are all its
       subtiles.

       'dataquery' is only necessary in the update process in order to
       delete tiles that no longer contain any data. If 'changequery'
       determined that a tile has been changed, but 'dataquery' yields no
       data, then the tile is deleted.

       Both queries must contain a '%s' placeholder for the BBOX of the tile.
       The result of the query is not inspected. It is only checked, if any
       data is returned. Therefore it is advisable to add a 'LIMIT 1' to the
       query to speed up the process.

       'numprocesses' changes the number of parallel processes to use.

   """

    def __init__(self, dba, dataquery=None, changequery=None,
                  numprocesses=1):
        self.num_threads = numprocesses
        self.conn = psycopg2.connect(dba)
        # read-only connection and the DB won't change in between
        # no transactions required
        self.conn.set_isolation_level(0)
        if dataquery is None:
            self.dataquery = None
        else:
            self.dataquery = dataquery % "SetSRID('BOX3D(%f %f, %f %f)'::box3d,900913)"
        if changequery is None:
            self.changequery = None
        else:
            self.changequery = changequery % "SetSRID('BOX3D(%f %f, %f %f)'::box3d,900913)"


    def check_mapnik_version(self, minversion):
        try:
          mapnik_version = mapnik.mapnik_version()
        except:
          # hrmpf, old version
          mapnik_version = 500
        print "Mapnik Version:",mapnik_version
        if mapnik_version < minversion:
          raise Exception("Mapnik is too old. Need version above %d." % minversion)


    def _render_tile(self, x, y, zoom, maxzoom):
        if zoom < 7:
            print "Rendering Zoom",zoom,"tile",x,"/",y,"(",datetime.isoformat(datetime.now()),")"


        # reproject...
        p0 = self.gprojection.fromPixelToLL((x * 256.0, (y+1) * 256.0), zoom)
        p1 = self.gprojection.fromPixelToLL(((x+1) * 256.0, y * 256.0), zoom)

        c0 = self.projection.forward(mapnik.Coord(p0[0],p0[1]))
        c1 = self.projection.forward(mapnik.Coord(p1[0],p1[1]))

        params = (c0.x, c0.y, c1.x, c1.y)

        # is there an update pending?
        if self.changequery is not None:
            self.cursor.execute(self.changequery % params)
            if self.cursor.fetchone() is None:
                return

        # is there something on the tile?
        hasdata = True
        if self.dataquery is not None:
            self.cursor.execute(self.dataquery % params)
            if self.cursor.fetchone() is None:
                hasdata = False

        if hasdata:
            try:
                while True:
                    try:
                        self.queue.put(((zoom, x, y), c0, c1), True, 2)
                        break
                    except Full:
                        # check that all our threads are still alive
                        if self.num_threads+2 > threading.active_count():
                           raise Exception("Internal error. %d threads died." 
                                   % (self.num_threads-threading.active_count()))
            except KeyboardInterrupt:
                raise SystemExit("Ctrl-c detected, exiting...")
        else:
            self.outqueue.put(((zoom, x, y), None))

        if zoom < maxzoom:
            self._render_tile(2*x, 2*y, zoom+1, maxzoom)
            self._render_tile(2*x, 2*y+1, zoom+1, maxzoom)
            self._render_tile(2*x+1, 2*y, zoom+1, maxzoom)
            self._render_tile(2*x+1, 2*y+1, zoom+1, maxzoom)




    def render(self, writer, stylefile, box):
        """
            Render all non-empty tiles in a certain range.
            'stylefile' is the Mapnik XML style file to use. 
            'box' must contain a triple
            of from/to tuples: zoomlevels, tiles in x range, tiles in y range.
            x and y are tile numbers for the highest zoomlevel to be rendered.
            All tuples are Python ranges, i.e. the to value is non-inclusive.
        """
        zrange, xrange, yrange = box

        self.gprojection = GoogleProjection(zrange[1])

        # set up the rendering threads
        print "Using", self.num_threads, "parallel threads."
        self.queue = Queue(4*self.num_threads)
        self.outqueue = Queue(10*self.num_threads)
        self.projection = None
        renderers = []
        for i in range(self.num_threads):
            renderer = RenderThread(self.outqueue, stylefile, self.queue)
            if self.projection is None:
                self.projection = mapnik.Projection(renderer.map.srs)
            render_thread = threading.Thread(target=renderer.loop)
            render_thread.start()
            renderers.append(render_thread)
        writeobj = WriterThread(self.outqueue, writer)
        writer_thread = threading.Thread(target=writeobj.loop)
        writer_thread.start()

        try:
            self.cursor = self.conn.cursor()
            for x in range(xrange[0], xrange[1]):
                for y in range(yrange[0], yrange[1]):
                    self._render_tile(x,y, zrange[0], zrange[1]-1)
            self.cursor.close()
        finally:
            for i in range(self.num_threads):
                self.queue.put(None)
            for r in renderers:
                print "Waiting for thread (",datetime.isoformat(datetime.now()),")"
                r.join()
            self.outqueue.put(None)
            writer_thread.join()


class WriterThread:

    def __init__(self, outqueue, writer):
        self.outqueue = outqueue
        self.writer = writer

    def loop(self):
        self.writer.setup()
        try:
            while True:
                req = self.outqueue.get()
                if req is None:
                    break

                #print "Writing", req

                if req[1] is None:
                    self.writer.remove_tile(*req[0])
                else:
                    self.writer.save_tile(req[1], *req[0])

                self.outqueue.task_done()
        finally:
            self.writer.finish()



class RenderThread:

    def __init__(self, outqueue, stylefile, queue):
        self.tile_queue = queue
        self.outqueue = outqueue
        self.map = mapnik.Map(256, 256)
        mapnik.load_map(self.map, stylefile)

    def render_tile(self, request):
        bbox = mapnik.Box2d(request[1].x, request[1].y,
                            request[2].x, request[2].y)
        self.map.zoom_to_box(bbox)

        im = mapnik.Image(256, 256)
        mapnik.render(self.map, im)
        self.outqueue.put((request[0], im))


    def loop(self):
        while True:
            req = self.tile_queue.get()
            if req is None:
                break

            self.render_tile(req)
            self.tile_queue.task_done()


class MapGenOptions(Option):
    """ Adds two types to the action parser: intrange and inttuple.

        'intrange' expects a range in the form of <from>-<to> and
        returns a Python tuple range(from,to+1).

        'inttuple' epects two comma-separated integers.
    """


    def check_intrange(option, opt, value):
        try:
            pos = value.index('-')
            return (int(value[0:pos]), int(value[pos+1:])+1)
        except:
            raise optparse.OptionValueError(
            "option %s: expect a range, e.g 0-19, got %s" % (opt, value))

    def check_inttuple(option, opt, value):
        try:
            pos = value.index(',')
            return (int(value[0:pos]), int(value[pos+1:]))
        except:
            raise optparse.OptionValueError(
            "option %s: expect a tuple of numbers, e.g 10,19, got %s" % (opt, value))


    TYPES = Option.TYPES + ("intrange","inttuple")
    TYPE_CHECKER = copy(Option.TYPE_CHECKER)
    TYPE_CHECKER["intrange"] = check_intrange
    TYPE_CHECKER["inttuple"] = check_inttuple


def make_table_query(table):
    if table is None:
        return None
    else:
        return """SELECT 'a' FROM %s WHERE ST_Intersects(geom, %%s) LIMIT 1""" % table

if __name__ == '__main__':
    # if Python 2.6+, get us the number of CPUs, otherwise just invent a number
    try:
        import multiprocessing
        numproc = multiprocessing.cpu_count()
    except (ImportError,NotImplementedError):
        numproc = 4

    # fun with command line options
    parser = OptionParser(epilog=__doc__,
                          option_class=MapGenOptions,
                          usage='%prog [options] <stylefile> <output location>')
    OptionParser.format_epilog = lambda self, formatter: self.epilog
    parser.add_option('-d', action='store', dest='database', default='planet',
                       help='name of database')
    parser.add_option('-u', action='store', dest='username', default='osm',
                       help='database user')
    parser.add_option('-p', action='store', dest='password', default='',
                       help='password for database')
    parser.add_option('-z', action='store', type='intrange', dest='zoom', default='0-16',
                       help='zoom levels to create tiles for')
    parser.add_option('-t', action='store', type='inttuple', dest='tiles', default=None,
                       help='tile to render on lowest zoomlevel(x,y)')
    parser.add_option('-q', action='store', dest='datatable', default=None,
                       help='table to query for existing objects (column is always geom)')
    parser.add_option('-c', action='store', dest='changetable', default=None,
                       help='table to query for updated objects (column is always geom)')
    parser.add_option('-j', action='store', dest='numprocesses', default=numproc, type='int',
            help='number of parallel processes to use (default: %d)' % numproc)
    parser.add_option('-o', action='store', dest='output', default='filesystem', type='choice',
                       choices=('filesystem', 'sqlite3', 'postgresql'),
                       help='where to output the tiles, default: filesystem (see also below)')
    parser.add_option('-r', action='store_true', dest='rewrite_tileschema', default=False,
                       help='for filesystem storage: split tile numbers for high zoom levels')
    parser.add_option('-T', action='store', dest='table', default='maps',
                       help='for DB storage: table to store the tiles into')

    (options, args) = parser.parse_args()

    if len(args) != 2:
        parser.print_help()
        exit(-1)

    maxtilenr = 2**options.zoom[0]
    if options.tiles is not None:
        x,y = options.tiles
        if x >= maxtilenr:
            print "x position of tile exceeds limit (%d)." % maxtilenr
            exit(-1)
        if y >= maxtilenr:
            print "x position of tile exceeds limit (%d)." % maxtilenr
            exit(-1)

        box = (options.zoom, (x,x+1), (y,y+1))
    else:
        box = (options.zoom, (0,maxtilenr), (0,maxtilenr))


    if options.output == 'filesystem':
        writer = TileWriterFilesystem(args[1], options.rewrite_tileschema)
    elif options.output == 'sqlite3':
        writer = TileWriterSqlite3(args[1], options.table)
    elif options.output == 'postgresql':
        writer = TileWriterPSQL('user=%s dbname=%s' % 
                                 (options.username, args[1]), options.table)
    else:
        print 'Unknown storage backend', options.output
        exit(-1)


    dataquery = make_table_query(options.datatable)
    changequery = make_table_query(options.changetable)
    renderer = MapnikOverlayGenerator('user=%s dbname=%s' % 
                                        (options.username, options.database),
                         dataquery=dataquery,
                         changequery=changequery,
                         numprocesses=options.numprocesses)
    renderer.check_mapnik_version(701)
    renderer.render(writer, args[0], box)<|MERGE_RESOLUTION|>--- conflicted
+++ resolved
@@ -147,8 +147,6 @@
 
     def save_tile(self, image, zoom, x, y):
         self.db.execute(self.insertquery, (zoom, x, y, sqlite3.Binary(image.tostring('png256'))))
-<<<<<<< HEAD
-=======
 
 
 class TileWriterPSQL:
@@ -195,8 +193,6 @@
         if self.cursor.rowcount < 1:
             self.cursor.execute("EXECUTE insert_tile(%s, %s, %s, %s)", 
                 (zoom, x, y, binary))
-
->>>>>>> 8f6aa88c
 
 
 
